--- conflicted
+++ resolved
@@ -355,7 +355,6 @@
   }
 
   return (
-<<<<<<< HEAD
     <div className="flex flex-col h-[calc(100vh-3rem)] p-6">
       {/* Sticky Header Section */}
       <div className="sticky top-0 z-10 bg-background space-y-6 pb-6">
@@ -366,112 +365,6 @@
             Monitor and analyze API interactions and their performance
           </p>
         </div>
-=======
-    <div className="space-y-6">
-      {/* Page Header */}
-      <div className="bg-card border border-border rounded-lg p-6">
-        <h1 className="text-2xl font-bold text-foreground mb-2">Actions</h1>
-        <p className="text-muted-foreground">
-          Monitor and analyze API interactions and their performance
-        </p>
-      </div>
-
-      {/* Search and Filters */}
-      <Card>
-        <CardContent className="p-4">
-          <div className="flex items-center gap-2 mb-4">
-            <div className="relative flex-1">
-              <Search className="absolute left-3 top-1/2 transform -translate-y-1/2 text-muted-foreground w-4 h-4" />
-              <Input
-                placeholder="Search by application name, user input, or user ID..."
-                value={searchTerm}
-                onChange={(e) => {
-                  setSearchTerm(e.target.value);
-                  setCurrentPage(1);
-                }}
-                onKeyPress={(e) => {
-                  if (e.key === "Enter") {
-                    handleSearch();
-                  }
-                }}
-                className="pl-10"
-              />
-            </div>
-            <Button
-              variant="outline"
-              size="sm"
-              onClick={fetchInteractions}
-              disabled={loading}
-            >
-              <RefreshCw
-                className={cn("w-4 h-4 mr-2", loading && "animate-spin")}
-              />
-              Refresh
-            </Button>
-            <Button
-              variant="outline"
-              size="sm"
-              onClick={() => setShowAdvancedFilters(!showAdvancedFilters)}
-            >
-              <Filter className="w-4 h-4 mr-2" />
-              Filters
-            </Button>
-            <Button variant="outline" size="sm">
-              <Download className="w-4 h-4 mr-2" />
-              Export
-            </Button>
-          </div>
-
-          {/* Advanced Filters */}
-          {showAdvancedFilters && (
-            <div className="border-t pt-4 space-y-4">
-              <div className="grid grid-cols-1 md:grid-cols-4 gap-4">
-                <Select
-                  value={filters.statusCode}
-                  onValueChange={(value) =>
-                    setFilters((prev) => ({ ...prev, statusCode: value }))
-                  }
-                >
-                  <SelectTrigger>
-                    <SelectValue placeholder="Status Code" />
-                  </SelectTrigger>
-                  <SelectContent>
-                    <SelectItem value="all">All Status Codes</SelectItem>
-                    <SelectItem value="2xx">2xx Success</SelectItem>
-                    <SelectItem value="4xx">4xx Client Error</SelectItem>
-                    <SelectItem value="5xx">5xx Server Error</SelectItem>
-                  </SelectContent>
-                </Select>
-
-                <Select
-                  value={filters.duration}
-                  onValueChange={(value) =>
-                    setFilters((prev) => ({ ...prev, duration: value }))
-                  }
-                >
-                  <SelectTrigger>
-                    <SelectValue placeholder="Duration" />
-                  </SelectTrigger>
-                  <SelectContent>
-                    <SelectItem value="all">All Durations</SelectItem>
-                    <SelectItem value="fast">Fast (&lt; 1s)</SelectItem>
-                    <SelectItem value="medium">Medium (1-5s)</SelectItem>
-                    <SelectItem value="slow">Slow (&gt; 5s)</SelectItem>
-                  </SelectContent>
-                </Select>
-
-                <Input
-                  type="date"
-                  placeholder="From Date"
-                  value={filters.fromDate}
-                  onChange={(e) =>
-                    setFilters((prev) => ({
-                      ...prev,
-                      fromDate: e.target.value,
-                    }))
-                  }
-                />
->>>>>>> 0ca4133d
 
         {/* Search and Filters */}
         <Card>
@@ -482,7 +375,10 @@
                 <Input
                   placeholder="Search by application name, user input, or user ID..."
                   value={searchTerm}
-                  onChange={(e) => setSearchTerm(e.target.value)}
+                  onChange={(e) => {
+                    setSearchTerm(e.target.value);
+                    setCurrentPage(1);
+                  }}
                   onKeyPress={(e) => {
                     if (e.key === "Enter") {
                       handleSearch();
@@ -530,7 +426,7 @@
                       <SelectValue placeholder="Status Code" />
                     </SelectTrigger>
                     <SelectContent>
-                      <SelectItem value="">All Status Codes</SelectItem>
+                      <SelectItem value="all">All Status Codes</SelectItem>
                       <SelectItem value="2xx">2xx Success</SelectItem>
                       <SelectItem value="4xx">4xx Client Error</SelectItem>
                       <SelectItem value="5xx">5xx Server Error</SelectItem>
@@ -547,7 +443,7 @@
                       <SelectValue placeholder="Duration" />
                     </SelectTrigger>
                     <SelectContent>
-                      <SelectItem value="">All Durations</SelectItem>
+                      <SelectItem value="all">All Durations</SelectItem>
                       <SelectItem value="fast">Fast (&lt; 1s)</SelectItem>
                       <SelectItem value="medium">Medium (1-5s)</SelectItem>
                       <SelectItem value="slow">Slow (&gt; 5s)</SelectItem>
